import os
from pathlib import Path
<<<<<<< HEAD
from typing import Any, List, Optional
=======
from typing import Any, List, Optional, Tuple
>>>>>>> c52a83b3

from pydantic import BaseModel
import yaml


class YamlBaseModel(BaseModel):
    @classmethod
    def load_from(cls, path: Path) -> "YamlBaseModel":
        """Creates a model initialized with data from a YAML file.

        Parameters
        ----------
        path : Path
            YAML file path.

        Returns
        -------
        cls
            A created model.
        """
        with open(path) as f:
            data = yaml.safe_load(f)
            return cls(**data)

    @classmethod
    def load_all_from(cls, directory: Path) -> List[Tuple["YamlBaseModel", Path]]:
        """Creates models initialized with data from all YAML files in directory.

        Parameters
        ----------
        directory : Path
            YAML files directory.

        Returns
        -------
        List[Tuple[cls, Path]]
            List of created models with paths to corresponding YAML files.
        """
        return [
            (
                cls.load_from(os.path.join(directory, filename)),
                os.path.join(directory, filename),
            )
            for filename in os.listdir(directory)
            if filename.lower().endswith((".yaml", ".yml"))
        ]

    def save_to(self, path: Path) -> None:
        """Saves the model's data to a YAML file.

        Parameters
        ----------
        path : Path
            YAML file path.
        """
        with open(path, "w") as f:
            yaml.safe_dump(self.dict(), f, default_flow_style=False)


def find_duplicate(values: List[Any]) -> Optional[Any]:
    """Checks if there are any duplicates in the list and returns the first one.

    Parameters
    ----------
    values : list
        The list of values to be searched for duplicates.

    Returns
    -------
    Any
        The first duplicate if it exists.
    None
        If there are no duplicates.
    """
    seen = set()
    for val in values:
        if val in seen:
            return val
        seen.add(val)
    return None<|MERGE_RESOLUTION|>--- conflicted
+++ resolved
@@ -1,10 +1,6 @@
 import os
 from pathlib import Path
-<<<<<<< HEAD
-from typing import Any, List, Optional
-=======
 from typing import Any, List, Optional, Tuple
->>>>>>> c52a83b3
 
 from pydantic import BaseModel
 import yaml
