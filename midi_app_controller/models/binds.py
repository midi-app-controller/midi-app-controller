from typing import Optional
from pydantic import BaseModel, Field, root_validator

from .utils import YamlBaseModel, find_duplicate


class ButtonBind(BaseModel):
    """Information about an action bound to a button.

    Attributes
    ----------
    button_id : int
        The id of the button. Should be in the range [0, 127].
    action_id : str
        The id of an action to be executed when the button is pressed.
    """

    button_id: int = Field(ge=0, le=127)
    action_id: str


class KnobBind(BaseModel):
    """Information about actions bound to a knob.

    Attributes
    ----------
    knob_id : int
        The id of the knob. Should be in the range [0, 127].
    action_id_increase : str
        The id of an action to be executed when the knob's value increases.
    action_id_decrease : str
        The id of an action to be executed when the knob's value decreases.
    """

    knob_id: int = Field(ge=0, le=127)
    action_id_increase: Optional[str]
    action_id_decrease: Optional[str]


class Binds(YamlBaseModel):
    """User's binds for specific app and controller.

    Attributes
    ----------
    name : str
        The name of the binds set. Cannot be empty. Must be unique among all binds sets.
    app_name : str
        For which app are the binds intended. Cannot be empty.
    controller_name : str
<<<<<<< HEAD
        For which controller are the binds intended.
    button_binds : list[ButtonBind]
=======
        For which controller are the binds intended. Cannot be empty.
    button_binds : List[ButtonBind]
>>>>>>> 1050d2ec
        A list of bound buttons.
    knob_binds : list[KnobBind]
        A list of bound knobs.
    """

    name: str = Field(min_length=1)
    app_name: str = Field(min_length=1)
<<<<<<< HEAD
    controller_name: str
    button_binds: list[ButtonBind]
    knob_binds: list[KnobBind]
=======
    controller_name: str = Field(min_length=1)
    description: Optional[str]
    button_binds: List[ButtonBind]
    knob_binds: List[KnobBind]
>>>>>>> 1050d2ec

    @root_validator
    @classmethod
    def check_duplicate_ids(cls, values):
        """Ensures that every element has different id."""
        button_ids = [bind.button_id for bind in values.get("button_binds")]
        knob_ids = [bind.knob_id for bind in values.get("knob_binds")]

        duplicate = find_duplicate(button_ids + knob_ids)
        if duplicate is not None:
            raise ValueError(f"id={duplicate} was bound to multiple actions")

        return values<|MERGE_RESOLUTION|>--- conflicted
+++ resolved
@@ -47,13 +47,8 @@
     app_name : str
         For which app are the binds intended. Cannot be empty.
     controller_name : str
-<<<<<<< HEAD
-        For which controller are the binds intended.
+        For which controller are the binds intended. Cannot be empty.
     button_binds : list[ButtonBind]
-=======
-        For which controller are the binds intended. Cannot be empty.
-    button_binds : List[ButtonBind]
->>>>>>> 1050d2ec
         A list of bound buttons.
     knob_binds : list[KnobBind]
         A list of bound knobs.
@@ -61,16 +56,10 @@
 
     name: str = Field(min_length=1)
     app_name: str = Field(min_length=1)
-<<<<<<< HEAD
-    controller_name: str
+    controller_name: str = Field(min_length=1)
+    description: Optional[str]
     button_binds: list[ButtonBind]
     knob_binds: list[KnobBind]
-=======
-    controller_name: str = Field(min_length=1)
-    description: Optional[str]
-    button_binds: List[ButtonBind]
-    knob_binds: List[KnobBind]
->>>>>>> 1050d2ec
 
     @root_validator
     @classmethod
