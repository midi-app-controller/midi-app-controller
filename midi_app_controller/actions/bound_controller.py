--- conflicted
+++ resolved
@@ -1,10 +1,5 @@
-<<<<<<< HEAD
 from app_model.types import CommandRule
-from typing import Dict, List, Optional
-=======
-from app_model.types import Action
 from typing import Optional
->>>>>>> 3991646b
 from pydantic import BaseModel, Field
 
 from midi_app_controller.models.binds import Binds
@@ -62,11 +57,7 @@
 
     @classmethod
     def create(
-<<<<<<< HEAD
-        cls, *, binds: Binds, controller: Controller, actions: List[CommandRule]
-=======
-        cls, *, binds: Binds, controller: Controller, actions: list[Action]
->>>>>>> 3991646b
+        cls, *, binds: Binds, controller: Controller, actions: list[CommandRule]
     ) -> "BoundController":
         """Creates an instance of `BoundController`.
 
@@ -80,11 +71,7 @@
             Information about binds.
         controller : Controller
             Information about the controller the binds are for.
-<<<<<<< HEAD
-        actions : List[CommandRule]
-=======
-        actions : list[Action]
->>>>>>> 3991646b
+        actions : list[CommandRule]
             List of actions available in the application the binds are for.
 
         Returns
