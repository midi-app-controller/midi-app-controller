from typing import NamedTuple, Optional
from pathlib import Path

import rtmidi
from app_model import Application
from app_model.types import CommandRule, MenuItem
from app_model.registries import MenusRegistry

from midi_app_controller.gui.utils import is_subpath
from midi_app_controller.models.app_state import AppState
from midi_app_controller.models.binds import Binds
from midi_app_controller.models.controller import Controller
from midi_app_controller.actions.bound_controller import BoundController
from midi_app_controller.actions.actions_handler import ActionsHandler
from midi_app_controller.controller.connected_controller import ConnectedController
from midi_app_controller.config import Config


class SelectedItem(NamedTuple):
    """Info about an item (controller or binds) backed by a file.

    Attributes
    ----------
    name : str
        Display name of the item.
    path: Path
        Path to the file containing the real data.
    """

    name: str
    path: Path


# TODO Add info about possible exceptions to docstrings of methods.
class StateManager:
    """Stores the state of the app (like selected controller, ports etc.) and
    allows to update it.

    Attributes
    ----------
    selected_controller : Optional[SelectedItem]
        Currently selected schema of a controller.
    selected_binds : Optional[SelectedItem]
        Currently selected binds set.
    recent_binds_for_controller: dict[Path, Path] = {}
        Mapping of controller schemas to the binds set most recently used with the schema.
    selected_midi_in : Optional[str]
        Name of currently selected MIDI input.
    selected_midi_out : Optional[str]
        Name of currently selected MIDI output.
<<<<<<< HEAD
    actions : list[Action]
        List of app_model actions that are available in the app.
    app : Application
=======
    _app_name : str
        Name of the app we want to handle. Used to filter binds files.
    _app : Application
>>>>>>> a05b9d1e
        Used to execute actions.
    connected_controller : ConnectedController
        Object that handles MIDI input and output.
    _app_name : str
        Name of the app we want to handle. Used to filter binds files.
    _midi_in : rtmidi.MidiIn
        MIDI input client interface.
    _midi_out : rtmidi.MidiOut
        MIDI output client interface.
    """

    def __init__(self, app: Application):
        self.selected_controller = None
        self.selected_binds = None
        self.recent_binds_for_controller: dict[Path, Path] = {}
        self.selected_midi_in = None
        self.selected_midi_out = None
<<<<<<< HEAD
        self.actions = actions
        self.app = app
=======
        self._app_name = app.name
        self._app = app
>>>>>>> a05b9d1e
        self.connected_controller = None
        self._app_name = app.name
        self._midi_in = rtmidi.MidiIn()
        self._midi_out = rtmidi.MidiOut()

    def is_running(self) -> bool:
        """Checks if any controller is being handled now."""
        return self.connected_controller is not None

    def get_available_controllers(self) -> list[SelectedItem]:
        """Returns names of all controller schemas."""

        controllers = Controller.load_all_from(Config.CONTROLLER_DIRS)
        assert len(controllers) > 0, "Builtin controllers missing"
        return [SelectedItem(c.name, path) for c, path in controllers]

    def get_available_binds(self) -> list[SelectedItem]:
        """Returns names of all binds sets suitable for current controller and app."""

        if self.selected_controller is None:
            return []

        all_binds = Binds.load_all_from(Config.BINDS_DIRS)
        assert len(all_binds) > 0, "Builtin binds missing"
        return [
            SelectedItem(b.name, path)
            for b, path in all_binds
            if b.controller_name == self.selected_controller.name
        ]

    def get_available_midi_in(self) -> list[str]:
        """Returns names of all MIDI input ports."""
        return self._midi_in.get_ports()

    def get_available_midi_out(self) -> list[str]:
        """Returns names of all MIDI output ports."""
        return self._midi_out.get_ports()

    def get_actions(self) -> list[CommandRule]:
        """Returns a list of all actions currently registered in app model (and available in the command pallette)."""
        return sorted(
            list(
                set(
                    item.command
                    for item in self._app.menus.get_menu(
                        MenusRegistry.COMMAND_PALETTE_ID
                    )
                    if isinstance(item, MenuItem)
                )
            ),
            key=lambda command: command.id,
        )

    def select_binds(self, binds_file: Optional[Path]) -> None:
        """Updates currently selected binds.

        Does not have any immediate effect except updating the value and finding the name of the binds set.
        """
        if binds_file is None:
            self.selected_binds = None
        else:
            self.selected_binds = SelectedItem(
                Binds.load_from(binds_file).name, binds_file
            )

        if self.selected_controller is not None:
            self.recent_binds_for_controller[self.selected_controller.path] = (
                self.selected_binds.path if self.selected_binds is not None else None
            )

    def select_controller(self, controller_file: Optional[Path]) -> None:
        """Updates currently selected controller schema.

        Does not have any immediate effect except updating the value and finding the name of the binds set.
        """
        if controller_file is None:
            self.selected_controller = None
            return

        self.selected_controller = SelectedItem(
            Controller.load_from(controller_file).name, controller_file
        )

    def select_midi_in(self, port_name: Optional[str]) -> None:
        """Updates currently selected MIDI input port name.

        Does not have any immediate effect except updating the value.
        """
        self.selected_midi_in = port_name

    def select_midi_out(self, port_name: Optional[str]) -> None:
        """Updates currently selected MIDI output port name.

        Does not have any immediate effect except updating the value.
        """
        self.selected_midi_out = port_name

    def stop_handling(self) -> None:
        """Stops handling any MIDI signals."""
        if self.connected_controller is not None:
            self.connected_controller.stop()
            self._midi_in.close_port()
            self._midi_out.close_port()
            self.connected_controller = None

    def start_handling(self) -> None:
        """Starts handling MIDI input using current values of binds, controller, etc.

        Stops previous handler first. If any error occurs in this method, the
        previous handler will NOT be restored.
        """
        self.stop_handling()

        # Check if all required field are not None.
        if self.selected_controller is None:
            raise Exception("No controller was selected.")
        if self.selected_binds is None:
            raise Exception("No binds were selected.")
        if self.selected_midi_in is None:
            raise Exception("No midi in port was selected.")
        if self.selected_midi_out is None:
            raise Exception("No midi out port was selected.")

        # Find MIDI port numbers corresponding to selected names.
        midi_in_port = self._midi_in.get_ports().index(self.selected_midi_in)
        midi_out_port = self._midi_out.get_ports().index(self.selected_midi_out)

        # Load binds and controller from disk.
        binds = Binds.load_from(self.selected_binds.path)
        controller = Controller.load_from(self.selected_controller.path)

        # Validate the data.
        bound_controller = BoundController.create(
            binds=binds,
            controller=controller,
            actions=self.get_actions(),
        )
        actions_handler = ActionsHandler(
            bound_controller=bound_controller,
            app=self.app,
        )

        # Open ports.
        self._midi_in.open_port(midi_in_port)
        self._midi_out.open_port(midi_out_port)

        # Start handling MIDI messages.
        self.connected_controller = ConnectedController(
            actions_handler=actions_handler,
            controller=controller,
            midi_in=self._midi_in,
            midi_out=self._midi_out,
        )

    def save_state(self):
        AppState(
            selected_controller_path=(
                self.selected_controller.path if self.selected_controller else None
            ),
            selected_binds_path=(
                self.selected_binds.path if self.selected_binds else None
            ),
            selected_midi_in=self.selected_midi_in,
            selected_midi_out=self.selected_midi_out,
            recent_binds_for_controller=self.recent_binds_for_controller,
        ).save_to(Config.APP_STATE_FILE)

    def load_state(self):
        if not Config.APP_STATE_FILE.exists():
            return
        state = AppState.load_from(Config.APP_STATE_FILE)

        # If the app state was saved by a different instance of this package,
        # there may be references to files local to the package, and we don't
        # want to use them. So we make sure that all file paths are ok for us
        # to use.
        controller_file = state.selected_controller_path
        if not any(is_subpath(d, controller_file) for d in Config.CONTROLLER_DIRS):
            return
        binds_files = [
            state.selected_binds_path,
            *state.recent_binds_for_controller.values(),
        ]
        for file in binds_files:
            if not any(is_subpath(d, file) for d in Config.BINDS_DIRS):
                return

        self.select_controller(state.selected_controller_path)
        self.select_binds(state.selected_binds_path)
        self.select_midi_in(state.selected_midi_in)
        self.select_midi_out(state.selected_midi_out)
        self.recent_binds_for_controller = state.recent_binds_for_controller<|MERGE_RESOLUTION|>--- conflicted
+++ resolved
@@ -48,15 +48,7 @@
         Name of currently selected MIDI input.
     selected_midi_out : Optional[str]
         Name of currently selected MIDI output.
-<<<<<<< HEAD
-    actions : list[Action]
-        List of app_model actions that are available in the app.
     app : Application
-=======
-    _app_name : str
-        Name of the app we want to handle. Used to filter binds files.
-    _app : Application
->>>>>>> a05b9d1e
         Used to execute actions.
     connected_controller : ConnectedController
         Object that handles MIDI input and output.
@@ -74,13 +66,7 @@
         self.recent_binds_for_controller: dict[Path, Path] = {}
         self.selected_midi_in = None
         self.selected_midi_out = None
-<<<<<<< HEAD
-        self.actions = actions
         self.app = app
-=======
-        self._app_name = app.name
-        self._app = app
->>>>>>> a05b9d1e
         self.connected_controller = None
         self._app_name = app.name
         self._midi_in = rtmidi.MidiIn()
