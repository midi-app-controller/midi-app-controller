<<<<<<< HEAD
from typing import List, NamedTuple, Optional
=======
>>>>>>> f46b5e3d
from pathlib import Path

import rtmidi
from app_model import Application
from app_model.types import Action

from midi_app_controller.gui.utils import is_subpath
from midi_app_controller.models.app_state import AppState
from midi_app_controller.models.binds import Binds
from midi_app_controller.models.controller import Controller
from midi_app_controller.actions.bound_controller import BoundController
from midi_app_controller.actions.actions_handler import ActionsHandler
from midi_app_controller.controller.connected_controller import ConnectedController
from midi_app_controller.config import Config


class SelectedItem(NamedTuple):
    """Info about an item (controller or binds) backed by a file.

    Attributes
    ----------
    name : str
        Display name of the item.
    path: Path
        Path to the file containing the real data.
    """

    name: str
    path: Path


# TODO Add info about possible exceptions to docstrings of methods.
class StateManager:
    """Stores the state of the app (like selected controller, ports etc.) and
    allows to update it.

    Attributes
    ----------
    selected_controller : Optional[SelectedItem]
        Currently selected schema of a controller.
    selected_binds : Optional[SelectedItem]
        Currently selected binds set.
    recent_binds_for_controller: dict[Path, Path] = {}
        Mapping of controller schemas to the binds set most recently used with the schema.
    selected_midi_in : Optional[str]
        Name of currently selected MIDI input.
    selected_midi_out : Optional[str]
        Name of currently selected MIDI output.
    actions : list[Action]
        List of app_model actions that are available in the app.
    _app_name : str
        Name of the app we want to handle. Used to filter binds files.
    _app : Application
        Used to execute actions.
    connected_controller : ConnectedController
        Object that handles MIDI input and output.
    _midi_in : rtmidi.MidiIn
        MIDI input client interface.
    _midi_out : rtmidi.MidiOut
        MIDI output client interface.
    """

    def __init__(self, actions: list[Action], app: Application):
        self.selected_controller = None
        self.selected_binds = None
        self.recent_binds_for_controller: dict[Path, Path] = {}
        self.selected_midi_in = None
        self.selected_midi_out = None
        self.actions = actions
        self._app_name = app.name
        self._app = app
        self.connected_controller = None
        self._midi_in = rtmidi.MidiIn()
        self._midi_out = rtmidi.MidiOut()

    def is_running(self) -> bool:
        """Checks if any controller is being handled now."""
        return self.connected_controller is not None

<<<<<<< HEAD
    def get_available_controllers(self) -> list[SelectedItem]:
        """Returns names of all controller schemas."""

        controllers = Controller.load_all_from(Config.CONTROLLER_DIRS)
        assert len(controllers) > 0, "Builtin controllers missing"
        return [SelectedItem(c.name, path) for c, path in controllers]

    def get_available_binds(self) -> list[SelectedItem]:
=======
    def get_available_binds(self) -> list[str]:
>>>>>>> f46b5e3d
        """Returns names of all binds sets suitable for current controller and app."""

        if self.selected_controller is None:
            return []

        all_binds = Binds.load_all_from(Config.BINDS_DIRS)
        assert len(all_binds) > 0, "Builtin binds missing"
        return [
            SelectedItem(b.name, path)
            for b, path in all_binds
            if b.controller_name == self.selected_controller.name
        ]

<<<<<<< HEAD
    def get_available_midi_in(self) -> List[str]:
=======
    def get_available_controllers(self) -> list[str]:
        """Returns names of all controller schemas."""
        # TODO Extract the loading logic to a separate file that will handle storage.
        controllers = Controller.load_all_from(Config.CONTROLLERS_DIRECTORY)
        return [c.name for c, _ in controllers]

    def get_available_midi_in(self) -> list[str]:
>>>>>>> f46b5e3d
        """Returns names of all MIDI input ports."""
        return self._midi_in.get_ports()

    def get_available_midi_out(self) -> list[str]:
        """Returns names of all MIDI output ports."""
        return self._midi_out.get_ports()

    def select_binds(self, binds_file: Optional[Path]) -> None:
        """Updates currently selected binds.

        Does not have any immediate effect except updating the value and finding the name of the binds set.
        """
        if binds_file is None:
            self.selected_binds = None
        else:
            self.selected_binds = SelectedItem(
                Binds.load_from(binds_file).name, binds_file
            )

        if self.selected_controller is not None:
            self.recent_binds_for_controller[self.selected_controller.path] = (
                self.selected_binds.path if self.selected_binds is not None else None
            )

    def select_controller(self, controller_file: Optional[Path]) -> None:
        """Updates currently selected controller schema.

        Does not have any immediate effect except updating the value and finding the name of the binds set.
        """
        if controller_file is None:
            self.selected_controller = None
            return

        self.selected_controller = SelectedItem(
            Controller.load_from(controller_file).name, controller_file
        )

    def select_midi_in(self, port_name: Optional[str]) -> None:
        """Updates currently selected MIDI input port name.

        Does not have any immediate effect except updating the value.
        """
        self.selected_midi_in = port_name

    def select_midi_out(self, port_name: Optional[str]) -> None:
        """Updates currently selected MIDI output port name.

        Does not have any immediate effect except updating the value.
        """
        self.selected_midi_out = port_name

    def stop_handling(self) -> None:
        """Stops handling any MIDI signals."""
        self._midi_in.cancel_callback()
        self.connected_controller = None
        self._midi_in.close_port()
        self._midi_out.close_port()

    def start_handling(self) -> None:
        """Starts handling MIDI input using current values of binds, controller, etc.

        Stops previous handler first. If any error occurs in this method, the
        previous handler will NOT be restored.
        """
        self.stop_handling()

        # Check if all required field are not None.
        if self.selected_controller is None:
            raise Exception("No controller was selected.")
        if self.selected_binds is None:
            raise Exception("No binds were selected.")
        if self.selected_midi_in is None:
            raise Exception("No midi in port was selected.")
        if self.selected_midi_out is None:
            raise Exception("No midi out port was selected.")

        # Find MIDI port numbers corresponding to selected names.
        midi_in_port = self._midi_in.get_ports().index(self.selected_midi_in)
        midi_out_port = self._midi_out.get_ports().index(self.selected_midi_out)

        # Load binds and controller from disk.
        binds = Binds.load_from(self.selected_binds.path)
        controller = Controller.load_from(self.selected_controller.path)

        # Validate the data.
        bound_controller = BoundController.create(
            binds=binds,
            controller=controller,
            actions=self.actions,
        )
        actions_handler = ActionsHandler(
            bound_controller=bound_controller, app=self._app
        )

        # Open ports.
        self._midi_in.open_port(midi_in_port)
        self._midi_out.open_port(midi_out_port)

        # Start handling MIDI messages.
        self.connected_controller = ConnectedController(
            actions_handler=actions_handler,
            controller=controller,
            midi_in=self._midi_in,
            midi_out=self._midi_out,
        )

    def save_state(self):
        AppState(
            selected_controller_path=(
                self.selected_controller.path if self.selected_controller else None
            ),
            selected_binds_path=(
                self.selected_binds.path if self.selected_binds else None
            ),
            selected_midi_in=self.selected_midi_in,
            selected_midi_out=self.selected_midi_out,
            recent_binds_for_controller=self.recent_binds_for_controller,
        ).save_to(Config.APP_STATE_FILE)

    def load_state(self):
        if not Config.APP_STATE_FILE.exists():
            return
        state = AppState.load_from(Config.APP_STATE_FILE)

        # If the app state was saved by a different instance of this package,
        # there may be references to files local to the package, and we don't
        # want to use them. So we make sure that all file paths are ok for us
        # to use.
        controller_file = state.selected_controller_path
        if not any(is_subpath(d, controller_file) for d in Config.CONTROLLER_DIRS):
            return
        binds_files = [
            state.selected_binds_path,
            *state.recent_binds_for_controller.values(),
        ]
        for file in binds_files:
            if not any(is_subpath(d, file) for d in Config.BINDS_DIRS):
                return

        self.select_controller(state.selected_controller_path)
        self.select_binds(state.selected_binds_path)
        self.select_midi_in(state.selected_midi_in)
        self.select_midi_out(state.selected_midi_out)
        self.recent_binds_for_controller = state.recent_binds_for_controller<|MERGE_RESOLUTION|>--- conflicted
+++ resolved
@@ -1,7 +1,4 @@
-<<<<<<< HEAD
-from typing import List, NamedTuple, Optional
-=======
->>>>>>> f46b5e3d
+from typing import NamedTuple, Optional
 from pathlib import Path
 
 import rtmidi
@@ -81,7 +78,6 @@
         """Checks if any controller is being handled now."""
         return self.connected_controller is not None
 
-<<<<<<< HEAD
     def get_available_controllers(self) -> list[SelectedItem]:
         """Returns names of all controller schemas."""
 
@@ -90,9 +86,6 @@
         return [SelectedItem(c.name, path) for c, path in controllers]
 
     def get_available_binds(self) -> list[SelectedItem]:
-=======
-    def get_available_binds(self) -> list[str]:
->>>>>>> f46b5e3d
         """Returns names of all binds sets suitable for current controller and app."""
 
         if self.selected_controller is None:
@@ -106,17 +99,7 @@
             if b.controller_name == self.selected_controller.name
         ]
 
-<<<<<<< HEAD
-    def get_available_midi_in(self) -> List[str]:
-=======
-    def get_available_controllers(self) -> list[str]:
-        """Returns names of all controller schemas."""
-        # TODO Extract the loading logic to a separate file that will handle storage.
-        controllers = Controller.load_all_from(Config.CONTROLLERS_DIRECTORY)
-        return [c.name for c, _ in controllers]
-
     def get_available_midi_in(self) -> list[str]:
->>>>>>> f46b5e3d
         """Returns names of all MIDI input ports."""
         return self._midi_in.get_ports()
 
