--- conflicted
+++ resolved
@@ -1,11 +1,7 @@
-<<<<<<< HEAD
 import platform
 import subprocess
-from typing import Callable, List, Optional, TypeVar
+from typing import Callable, Optional, TypeVar
 from pathlib import Path
-=======
-from typing import Optional, Callable
->>>>>>> f46b5e3d
 
 from app_model.types import Action
 from qtpy.QtCore import Qt
@@ -19,16 +15,10 @@
 
     def __init__(
         self,
-<<<<<<< HEAD
         current_item: Optional[T],
         get_items: Callable[[], list[T]],
         select_item: Callable[[T], None],
         get_item_label: Callable[[T], str] = str,
-=======
-        current_item: Optional[str],
-        get_items: Callable[[], list[str]],
-        select_item: Callable[[str], None],
->>>>>>> f46b5e3d
         parent: QWidget = None,
     ):
         """Creates DynamicQComboBox widget.
@@ -37,19 +27,12 @@
         ---------
         current_item : Optional[T]
             Optional default item.
-<<<<<<< HEAD
-        get_items : Callable[[], List[T]]
+        get_items : Callable[[], list[T]]
             Function that fetches the list of current items. An option corresponding to "None" will be added anyway.
         select_item : Callable[[T], None]
             Function that should be called when the user chooses an option.
         get_item_label : Callable[[T], str]
             Function that returns a label corresponding to an item. Doesn't have to accept the "None" option.
-=======
-        get_items : Callable[[], list[str]]
-            Functions that fetches list of current items.
-        select_item : Callable[[str], None]
-            Function that should be called when `textActivated` is emitted.
->>>>>>> f46b5e3d
         parent : QWidget
             Parent widget.
         """
@@ -63,7 +46,7 @@
         self.set_current(current_item)
 
     def set_current(
-        self, item: Optional[T], _items: Optional[List[Optional[T]]] = None
+        self, item: Optional[T], _items: Optional[list[Optional[T]]] = None
     ):
         """Sets the currently selected item.
 
