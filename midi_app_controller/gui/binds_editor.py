from typing import Callable, List

# TODO Move style somewhere else in the future to make this class independent from napari.
from napari.qt import get_current_stylesheet
<<<<<<< HEAD
from qtpy.QtCore import Qt
from qtpy.QtGui import QIcon
=======
from qtpy.QtCore import Qt, QThread, QMutex, QMutexLocker
>>>>>>> 6ed72366
from qtpy.QtWidgets import (
    QWidget,
    QVBoxLayout,
    QPushButton,
    QLabel,
    QHBoxLayout,
    QRadioButton,
    QDialog,
    QScrollArea,
    QGridLayout,
    QLayoutItem,
)

from midi_app_controller.gui.utils import SearchableQComboBox
from midi_app_controller.models.binds import ButtonBind, KnobBind, Binds
from midi_app_controller.models.controller import Controller, ControllerElement
from midi_app_controller.controller.connected_controller import ConnectedController


class LightUpQThread(QThread):
    """Worker thread responsible for lighting up a controller element.

    Attributes
    ----------
    id : int
        Id of the controller element.
    id_set: set[int]
        Set of all element ids, that are being lit up.
    mutex : QMutex
        Mutex to exclude mutual access to the set.
    func : callable
        Function for lighting up the element.
    """

    def __init__(self, func, mutex, id, id_set):
        super().__init__()
        self.func = func
        self.mutex = mutex
        self.id = id
        self.id_set = id_set

    def run(self):
        """Function that checks if the element is lit up, and lights it up otherwise."""
        flashing = False
        with QMutexLocker(self.mutex):
            if self.id in self.id_set:
                flashing = True
            else:
                self.id_set.add(self.id)

        if not flashing:
            self.func()

            with QMutexLocker(self.mutex):
                self.id_set.remove(self.id)


class ButtonBinds(QWidget):
    """Widget that allows to change actions bound to each button.

    Attributes
    ----------
    actions : List[str]
        List of all actions available to bind and an empty string (used when
        no action is bound).
    button_menus : Tuple[int, SearchableQComboBox]
        List of all pairs (button id, SearchableQComboBox used to set action).
    binds_dict : dict[int, ControllerElement]
        Dictionary that allows to get a controller's button by its id.
    """

    def __init__(
        self,
        buttons: List[ControllerElement],
        button_binds: List[ButtonBind],
        actions: List[str],
        connected_controller: ConnectedController,
    ):
        """Creates ButtonBinds widget.

        Parameters
        ----------
        buttons : List[ControllerElement]
            List of all available buttons.
        button_binds : List[ButtonBind]
            List of current binds.
        actions : List[str]
            List of all actions available to bind.
        flashing_buttons : set[int]
            Set of the button ids, that are currently flashing.
        thread_list : List[QThread]
            List of worker threads responsible for lighting up buttons.
        butons_mutex : QMutex
            Mutex for worker threads.
        """
        super().__init__()

        self.connected_controller = connected_controller

        self.actions = [""] + actions
        self.button_combos = []
        self.binds_dict = {b.button_id: b for b in button_binds}

        # Description row.
        description_layout = QHBoxLayout()
        description_layout.addWidget(QLabel("Name:"))
        description_layout.addWidget(QLabel("Action when clicked:"))

        # All buttons available to bind.
        button_list = QWidget()
        button_layout = QVBoxLayout()
        for button in buttons:
            button_layout.addLayout(self._create_button_layout(button.id, button.name))
        button_layout.addStretch()
        button_list.setLayout(button_layout)

        scroll = QScrollArea()
        scroll.setWidgetResizable(True)
        scroll.setWidget(button_list)

        # Layout.
        layout = QVBoxLayout()
        layout.addLayout(description_layout)
        layout.addWidget(scroll)
        layout.addStretch()

        self.setLayout(layout)

        self.flashing_buttons = set([])
        self.thread_list = []
        self.buttons_mutex = QMutex()

    def _light_up_button(self, button_id: int):
        """Creates a QThread responsible for lighting up a knob."""
        if self.connected_controller is None:
            raise Exception("No controller connected.")

        def light_up_func():
            self.connected_controller.flash_button(button_id)

        thread = LightUpQThread(
            light_up_func,
            self.buttons_mutex,
            button_id,
            self.flashing_buttons,
        )

        self.thread_list.append(thread)
        thread.start()

    def _create_button_layout(self, button_id: int, button_name: str) -> QGridLayout:
        """Creates layout for a button.

        The layout consists of button name and action selector. An entry is
        added to the `self.button_combos`.
        """
        # Check if there is an action bound to the button.
        if (bind := self.binds_dict.get(button_id)) is not None:
            action = bind.action_id
        else:
            action = None

        # SearchableQComboBox for action selection.
        action_combo = SearchableQComboBox(self.actions, action, self)
        self.button_combos.append((button_id, action_combo))

        # Button label
        button_label = QLabel(button_name)

        # Button for lighting up the controller element
<<<<<<< HEAD
        light_up_button = QPushButton()
        light_up_button.setToolTip(f"Lights up the '{button_name}'")
        light_up_button.setStyleSheet(
            "QPushButton { background-color: black; border: 2px solid #555555; }"
            "QPushButton:hover { background-color: #555555; }"
        )
=======
        controller_disconnected = self.connected_controller is None
        light_up_button = QPushButton("Light up")
        light_up_button.setToolTip(f"Lights up the '{button_name}'")
>>>>>>> 6ed72366
        light_up_button.setCursor(Qt.PointingHandCursor)
        light_up_button.clicked.connect(lambda: self._light_up_button(button_id))

        sizes = [2, 2, 6, 10]
        elems = [
            button_label,
            light_up_button,
            QWidget(),
            action_combo,
        ]

        if controller_disconnected:
            sizes = [2, 8, 10]
            del elems[1]

        layout = QGridLayout()
        BindsEditor._add_elements_to_grid_layout(layout, elems, sizes)

        return layout

    def get_binds(self) -> List[ButtonBind]:
        """Returns list of all binds currently set in this widget."""
        result = []
        for button_id, combo in self.button_combos:
            action = combo.currentText() or None
            if action is not None:
                result.append(ButtonBind(button_id=button_id, action_id=action))
        return result


class KnobBinds(QWidget):
    """Widget that allows to change actions bound to each knob.

    Attributes
    ----------
    actions : List[str]
        List of all actions available to bind and an empty string (used when
        no action is bound).
    knob_combos : Tuple[int, SearchableQComboBox, SearchableQComboBox]
        List of all triples (knob id, SearchableQComboBox used to set increase action,
        SearchableQComboBox used to set decrease action).
    binds_dict : dict[int, ControllerElement]
        Dictionary that allows to get a controller's knob by its id.
    flashing_knobs : set[int]
        Set of the knob ids, that are currently flashing.
    thread_list : List[QThread]
        List of worker threads responsible for lighting up knobs.
    knobs_mutex : QMutex
        Mutex for worker threads.
    """

    def __init__(
        self,
        knobs: List[ControllerElement],
        knob_binds: List[KnobBind],
        actions: List[str],
        connected_controller: ConnectedController,
    ):
        """Creates KnobBinds widget.

        Parameters
        ----------
        knobs : List[ControllerElement]
            List of all available knobs.
        knob_binds : List[KnobBind]
            List of current binds.
        actions : List[str]
            List of all actions available to bind.
        connected_controller : ConnectedController
            Class representing currently connected MIDI controller.
        """
        super().__init__()

        self.connected_controller = connected_controller

        self.actions = [""] + actions
        self.knob_combos = []
        self.binds_dict = {b.knob_id: b for b in knob_binds}

        # Description row.
        description_layout = QHBoxLayout()
        description_layout.addWidget(QLabel("Name:"))
        description_layout.addWidget(QLabel("Action when increased:"))
        description_layout.addWidget(QLabel("Action when decreased:"))

        # All knobs available to bind.
        knob_list = QWidget()
        self.knob_layout = QVBoxLayout()
        for elem in knobs:
            self.knob_layout.addLayout(self._create_knob_layout(elem.id, elem.name))
        self.knob_layout.addStretch()
        knob_list.setLayout(self.knob_layout)

        scroll = QScrollArea()
        scroll.setWidgetResizable(True)
        scroll.setWidget(knob_list)

        # Layout.
        layout = QVBoxLayout()
        layout.addLayout(description_layout)
        layout.addWidget(scroll)
        layout.addStretch()

        self.setLayout(layout)

        self.flashing_knobs = set([])
        self.thread_list = []
        self.knobs_mutex = QMutex()

    def _light_up_knob(self, knob_id: int):
        """Creates a QThread responsible for lighting up a knob."""
        if self.connected_controller is None:
            raise Exception("No controller connected.")

        def light_up_func():
            self.connected_controller.flash_knob(knob_id)

        thread = LightUpQThread(
            light_up_func,
            self.knobs_mutex,
            knob_id,
            self.flashing_knobs,
        )

        self.thread_list.append(thread)
        thread.start()

    def _create_knob_layout(self, knob_id: int, knob_name: str) -> QHBoxLayout:
        """Creates layout for a knob.

        The layout consists of knob name and increase/decrease action selector.
        An entry is added to the `self.knob_combos`.
        """
        # Check if there are any actions bound to the knob.
        if (bind := self.binds_dict.get(knob_id)) is not None:
            action_increase = bind.action_id_increase
            action_decrease = bind.action_id_decrease
        else:
            action_increase = None
            action_decrease = None

        # SearchableQComboBox for action selection.
        increase_action_combo = SearchableQComboBox(self.actions, action_increase, self)
        decrease_action_combo = SearchableQComboBox(self.actions, action_decrease, self)
        self.knob_combos.append((knob_id, increase_action_combo, decrease_action_combo))

        # Button for lighting up the controller element
<<<<<<< HEAD
        light_up_knob = QPushButton(
            "<html><head/><body><p>Light up &#128161;</p></body></html>"
        )
        light_up_knob.setToolTip(f"Lights up the '{knob_name}'")
        light_up_knob.setStyleSheet(
            "QPushButton { background-color: black; border: 2px solid #555555; }"
            "QPushButton:hover { background-color: #555555; }"
        )
        light_up_knob.setCursor(Qt.PointingHandCursor)
        light_up_knob.clicked.connect(lambda: self._light_up_knob(knob_id))

        # Set icon to the button from a PNG file
        # light_bulb_path = os.path.join(ASSETS_DIRECTORY, "light_bulb.png")
        # icon = QIcon(light_bulb_path)
        # light_up_knob.setIcon(icon)

        button_size = 1
        label_size = 4
        combo_size = 5
=======
        controller_disconnected = self.connected_controller is None
        light_up_knob = QPushButton("Light up")
        light_up_knob.setToolTip(f"Lights up the '{knob_name}'")
        light_up_knob.setCursor(Qt.PointingHandCursor)
        light_up_knob.clicked.connect(lambda: self._light_up_knob(knob_id))

        sizes = [1, 1, 3, 5, 5]
        elems = [
            QLabel(knob_name),
            light_up_knob,
            QWidget(),
            increase_action_combo,
            decrease_action_combo,
        ]
>>>>>>> 6ed72366

        if controller_disconnected:
            sizes = [1, 4, 5, 5]
            del elems[1]

        # Layout.
        layout = QGridLayout()
        BindsEditor._add_elements_to_grid_layout(layout, elems, sizes)

        return layout

    def get_binds(self) -> List[KnobBind]:
        """Returns list of all binds currently set in this widget."""
        result = []
        for knob_id, increase_action_combo, decrease_action_combo in self.knob_combos:
            increase_action = increase_action_combo.currentText() or None
            decrease_action = decrease_action_combo.currentText() or None
            if increase_action is not None or decrease_action is not None:
                result.append(
                    KnobBind(
                        knob_id=knob_id,
                        action_id_increase=increase_action,
                        action_id_decrease=decrease_action,
                    )
                )
        return result


class BindsEditor(QDialog):
    """Widget that allows to change actions bound to each knob/button and
    save them (or exit without saving).

    Attributes
    ----------
    save_binds : Callable[[List[KnobBind], List[ButtonBind]], None]
        Function called after "Save and exit" button is clicked.
    knobs_radio : QRadioButton
        Button that allows to switch binds view to knobs.
    buttons_radio : QRadioButton
        Button that allows to switch binds view to buttons.
    knobs_widget : KnobBinds
        Widget with binds editor for knobs.
    buttons_widget : ButtonBinds
        Widget with binds editor for buttons.
    """

    def __init__(
        self,
        controller: Controller,
        binds: Binds,
        actions: List[str],
        save_binds: Callable[[List[KnobBind], List[ButtonBind]], None],
        connected_controller: ConnectedController,
    ):
        """Creates BindsEditor widget.

        Parameters
        ---------
        controller : Controller
            Controller for which the binds are created.
        binds : Binds
            Current binds that the widget will be initialized with.
        actions : List[str]
            List of all actions available to bind.
        save_binds : Callable[[List[KnobBind], List[ButtonBind]], None]
            Function called after "Save and exit" button is clicked.
        """
        super().__init__()

        self.save_binds = save_binds

        # Save/exit buttons.
        save_and_exit_button = QPushButton("Save and exit")
        save_and_exit_button.clicked.connect(self._save_and_exit)
        exit_button = QPushButton("Exit")
        exit_button.clicked.connect(self._exit)

        buttons_layout = QHBoxLayout()
        buttons_layout.addWidget(save_and_exit_button)
        buttons_layout.addWidget(exit_button)

        # Radio buttons for switching knobs/buttons view.
        self.knobs_radio = QRadioButton("Knobs")
        self.buttons_radio = QRadioButton("Buttons")
        self.knobs_radio.toggled.connect(self._switch_editors)
        self.buttons_radio.toggled.connect(self._switch_editors)

        radio_layout = QHBoxLayout()
        radio_layout.addWidget(self.knobs_radio)
        radio_layout.addWidget(self.buttons_radio)

        # Bind editors.
        self.knobs_widget = KnobBinds(
            controller.knobs,
            binds.knob_binds,
            actions,
            connected_controller,
        )
        self.buttons_widget = ButtonBinds(
            controller.buttons,
            binds.button_binds,
            actions,
            connected_controller,
        )

        # Layout.
        layout = QVBoxLayout()
        layout.addLayout(radio_layout)
        layout.addLayout(buttons_layout)

        if connected_controller is None:
            layout.addWidget(QLabel("Connect controller to enable 'Light up' buttons."))

        layout.addWidget(self.knobs_widget)
        layout.addWidget(self.buttons_widget)

        self.setLayout(layout)
        self.setStyleSheet(get_current_stylesheet())
        self.knobs_radio.setChecked(True)
        self.setMinimumSize(830, 650)

    @staticmethod
    def _add_elements_to_grid_layout(
        layout: QGridLayout, elems: List[QLayoutItem], sizes: List[int]
    ) -> None:
        """Adds elements with certain sizes to grid layout in a single row."""
        current_size = 0
        for elem, size in zip(elems, sizes):
            layout.addWidget(elem, 0, current_size, 1, size)
            current_size += size

    def _switch_editors(self, checked: bool):
        """Switches binds editor view for knobs/buttons based on checked radio."""
        if not checked:
            return
        if self.knobs_radio.isChecked():
            self.buttons_widget.hide()
            self.knobs_widget.show()
        else:
            self.knobs_widget.hide()
            self.buttons_widget.show()

    def _save_and_exit(self):
        """Saves the binds and closes the widget."""
        knob_binds = self.knobs_widget.get_binds()
        button_binds = self.buttons_widget.get_binds()
        self.save_binds(knob_binds, button_binds)
        self._exit()

    def _exit(self):
        """Closes the widget."""
        self.close()<|MERGE_RESOLUTION|>--- conflicted
+++ resolved
@@ -2,12 +2,7 @@
 
 # TODO Move style somewhere else in the future to make this class independent from napari.
 from napari.qt import get_current_stylesheet
-<<<<<<< HEAD
-from qtpy.QtCore import Qt
-from qtpy.QtGui import QIcon
-=======
 from qtpy.QtCore import Qt, QThread, QMutex, QMutexLocker
->>>>>>> 6ed72366
 from qtpy.QtWidgets import (
     QWidget,
     QVBoxLayout,
@@ -178,18 +173,9 @@
         button_label = QLabel(button_name)
 
         # Button for lighting up the controller element
-<<<<<<< HEAD
-        light_up_button = QPushButton()
-        light_up_button.setToolTip(f"Lights up the '{button_name}'")
-        light_up_button.setStyleSheet(
-            "QPushButton { background-color: black; border: 2px solid #555555; }"
-            "QPushButton:hover { background-color: #555555; }"
-        )
-=======
         controller_disconnected = self.connected_controller is None
         light_up_button = QPushButton("Light up")
         light_up_button.setToolTip(f"Lights up the '{button_name}'")
->>>>>>> 6ed72366
         light_up_button.setCursor(Qt.PointingHandCursor)
         light_up_button.clicked.connect(lambda: self._light_up_button(button_id))
 
@@ -337,27 +323,6 @@
         self.knob_combos.append((knob_id, increase_action_combo, decrease_action_combo))
 
         # Button for lighting up the controller element
-<<<<<<< HEAD
-        light_up_knob = QPushButton(
-            "<html><head/><body><p>Light up &#128161;</p></body></html>"
-        )
-        light_up_knob.setToolTip(f"Lights up the '{knob_name}'")
-        light_up_knob.setStyleSheet(
-            "QPushButton { background-color: black; border: 2px solid #555555; }"
-            "QPushButton:hover { background-color: #555555; }"
-        )
-        light_up_knob.setCursor(Qt.PointingHandCursor)
-        light_up_knob.clicked.connect(lambda: self._light_up_knob(knob_id))
-
-        # Set icon to the button from a PNG file
-        # light_bulb_path = os.path.join(ASSETS_DIRECTORY, "light_bulb.png")
-        # icon = QIcon(light_bulb_path)
-        # light_up_knob.setIcon(icon)
-
-        button_size = 1
-        label_size = 4
-        combo_size = 5
-=======
         controller_disconnected = self.connected_controller is None
         light_up_knob = QPushButton("Light up")
         light_up_knob.setToolTip(f"Lights up the '{knob_name}'")
@@ -372,7 +337,6 @@
             increase_action_combo,
             decrease_action_combo,
         ]
->>>>>>> 6ed72366
 
         if controller_disconnected:
             sizes = [1, 4, 5, 5]
