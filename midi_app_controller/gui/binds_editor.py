--- conflicted
+++ resolved
@@ -1,10 +1,5 @@
-<<<<<<< HEAD
-=======
-from typing import Callable, List, Optional
-
->>>>>>> 1050d2ec
 # TODO Move style somewhere else in the future to make this class independent from napari.
-from typing import Callable
+from typing import Callable, Optional
 
 from napari.qt import get_current_stylesheet
 from qtpy.QtCore import Qt, QThread
@@ -63,16 +58,10 @@
 
     def __init__(
         self,
-<<<<<<< HEAD
         buttons: list[ControllerElement],
         button_binds: list[ButtonBind],
         actions: list[Action],
-=======
-        buttons: List[ControllerElement],
-        button_binds: List[ButtonBind],
-        actions: List[Action],
         connected_controller: Optional[ConnectedController],
->>>>>>> 1050d2ec
     ):
         """Creates ButtonBinds widget.
 
@@ -200,22 +189,16 @@
         ActionsQComboBox used to set decrease action).
     binds_dict : dict[int, ControllerElement]
         Dictionary that allows to get a controller's knob by its id.
-    thread_list : List[QThread]
+    thread_list : list[QThread]
         List of worker threads responsible for lighting up knobs.
     """
 
     def __init__(
         self,
-<<<<<<< HEAD
         knobs: list[ControllerElement],
         knob_binds: list[KnobBind],
         actions: list[Action],
-=======
-        knobs: List[ControllerElement],
-        knob_binds: List[KnobBind],
-        actions: List[Action],
         connected_controller: Optional[ConnectedController],
->>>>>>> 1050d2ec
     ):
         """Creates KnobBinds widget.
 
@@ -361,14 +344,9 @@
         self,
         controller: Controller,
         binds: Binds,
-<<<<<<< HEAD
         actions: list[Action],
         save_binds: Callable[[list[KnobBind], list[ButtonBind]], None],
-=======
-        actions: List[Action],
-        save_binds: Callable[[List[KnobBind], List[ButtonBind]], None],
         connected_controller: Optional[ConnectedController],
->>>>>>> 1050d2ec
     ):
         """Creates BindsEditor widget.
 
