# TODO Move style somewhere else in the future to make this class independent from napari.
from typing import Callable, Optional

from qtpy.QtWidgets import QTabWidget, QCheckBox, QSpacerItem, QSizePolicy
from napari.qt import get_current_stylesheet
from app_model.types import CommandRule
from superqt.utils import ensure_main_thread
from qtpy.QtCore import Qt, QThread, QTimer
from qtpy.QtWidgets import (
    QWidget,
    QVBoxLayout,
    QPushButton,
    QLabel,
    QHBoxLayout,
    QDialog,
    QScrollArea,
    QGridLayout,
    QLineEdit,
)

from midi_app_controller.gui.utils import (
    ActionsQComboBox,
    HIGHLIGHT_STYLE_SHEET,
    HIGHLIGHT_DURATION_MS,
)
from midi_app_controller.models.binds import ButtonBind, KnobBind, Binds
from midi_app_controller.models.controller import Controller, ControllerElement
from midi_app_controller.controller.connected_controller import ConnectedController


class LightUpQThread(QThread):
    """Worker thread responsible for lighting up a controller element.

    Attributes
    ----------
    func : Callable[[], None]
        Function for lighting up the element.
    """

    def __init__(self, func: Callable[[], None]):
        super().__init__()
        self.func = func

    def run(self):
        """Runs the lighting up function."""
        self.func()


class ButtonBinds(QWidget):
    """Widget that allows to change actions bound to each button.

    Attributes
    ----------
    actions_ : list[CommandRule]
        List of all actions available to bind and an empty string (used when
        no action is bound).
    button_combos : dict[int, ActionsQComboBox]
        Dictionary mapping button ids to ActionsQComboBoxes used to set action.
    binds_dict : dict[int, ControllerElement]
        Dictionary that allows to get a controller's button by its id.
    stop : bool
        Indicates whether the widget should ignore new light up and highlight requests.
    thread_list : list[QThread]
        List of worker threads responsible for lighting up buttons.
    highlight_timers : list[QTimer]
        Timers used to unhighlight buttons.
    """

    def __init__(
        self,
        buttons: list[ControllerElement],
        button_binds: list[ButtonBind],
        actions: list[CommandRule],
        connected_controller: Optional[ConnectedController],
        show_action_names_checkbox: QCheckBox,
    ):
        """Creates ButtonBinds widget.

        Parameters
        ----------
        buttons : list[ControllerElement]
            List of all available buttons.
        button_binds : list[ButtonBind]
            List of current binds.
        actions : list[CommandRule]
            List of all actions available to bind.
        connected_controller : ConnectedController
            Object representing currently connected MIDI controller.
        show_action_names_checkbox : QCheckBox
            Checkbox that toggles between action names and ids.
        """
        super().__init__()

        self.connected_controller = connected_controller
        self.actions_ = actions
        self.button_combos = {}
        self.binds_dict = {b.button_id: b for b in button_binds}
        self.stop = False

        # Description row.
        description_layout = QHBoxLayout()
        description_layout.addWidget(QLabel("Button:"), 8)
        description_layout.addWidget(QLabel("Action when clicked:"), 10)

        # All buttons available to bind.
        button_list = QWidget()
        button_layout = QVBoxLayout()
        for button in buttons:
            button_layout.addLayout(self._create_button_layout(button.id, button.name))
        button_layout.addStretch()
        button_list.setLayout(button_layout)

        scroll = QScrollArea()
        scroll.setWidgetResizable(True)
        scroll.setWidget(button_list)

        # Layout.
        layout = QVBoxLayout()
        layout.addWidget(show_action_names_checkbox)
        layout.addLayout(description_layout)
        layout.addWidget(scroll)
        layout.addStretch()

        self.setLayout(layout)

        # Threads.
        self.thread_list = []

        # Highlighting.
        self.highlight_timers = {}
        for button in buttons:
            timer = QTimer()
            timer.setSingleShot(True)
            timer.timeout.connect(
                lambda button_id=button.id: self.stop_highlighting_button(button_id)
            )
            self.highlight_timers[button.id] = timer

    def _light_up_button(self, button_id: int) -> None:
        """Creates a QThread responsible for lighting up a knob."""
        if self.stop:
            return
        if self.connected_controller is None:
            raise Exception("No controller connected.")

        def light_up_func():
            self.connected_controller.flash_button(button_id)

        thread = LightUpQThread(light_up_func)

        self.thread_list.append(thread)
        thread.start()

    def _create_button_layout(self, button_id: int, button_name: str) -> QGridLayout:
        """Creates layout for a button.

        The layout consists of button name and action selector. An entry is
        added to the `self.button_combos`.
        """
        # Check if there is an action bound to the button.
        if (bind := self.binds_dict.get(button_id)) is not None:
            action = bind.action_id
        else:
            action = None

        # ActionsQComboBox for action selection.
        action_combo = ActionsQComboBox(self.actions_, action, self)
        self.button_combos[button_id] = action_combo

        # Button label
        button_label = QLabel(button_name)

        # Button for lighting up the controller element
        controller_disconnected = self.connected_controller is None
        light_up_button = QPushButton("Light up")
        light_up_button.setToolTip(f"Lights up the '{button_name}'")
        light_up_button.setCursor(Qt.PointingHandCursor)
        light_up_button.clicked.connect(lambda: self._light_up_button(button_id))

        elems_and_sizes = [
            (button_label, 2),
            (light_up_button, 2),
            (QWidget(), 6),
            (action_combo, 10),
        ]

        if controller_disconnected:
            del elems_and_sizes[1]

        layout = QHBoxLayout()
        for elem, size in elems_and_sizes:
            layout.addWidget(elem, size)

        return layout

    def get_binds(self) -> list[ButtonBind]:
        """Returns list of all binds currently set in this widget."""
        result = []
        for button_id, combo in self.button_combos.items():
            action = combo.get_selected_action_id()
            if action is not None:
                result.append(ButtonBind(button_id=button_id, action_id=action))
        return result

    @ensure_main_thread(
        await_return=True
    )  # QTimer can only be used in the main thread.
    def highlight_button(self, button_id: int) -> None:
        """Highlights combos associated with `button_id`.

        Starts a timer that unhighlights the combos after `HIGHLIGHT_DURATION_MS`.
        """
        if self.stop:
            return

        combo = self.button_combos[button_id]
        combo.setStyleSheet(HIGHLIGHT_STYLE_SHEET)

        self.highlight_timers[button_id].start(HIGHLIGHT_DURATION_MS)

    def stop_highlighting_button(self, button_id: int) -> None:
        """Unhighlights combos associated with `knob_id`."""
        combo = self.button_combos[button_id]
        combo.setStyleSheet("")


class KnobBinds(QWidget):
    """Widget that allows to change actions bound to each knob.

    Attributes
    ----------
    actions_ : list[CommandRule]
        List of all actions available to bind and an empty string (used when
        no action is bound).
    knob_combos : dict[int, tuple[ActionsQComboBox, ActionsQComboBox]]
        Dictionary mapping knob ids to ActionsQComboBoxes used to set
        increase and deacrease action.
    binds_dict : dict[int, ControllerElement]
        Dictionary that allows to get a controller's knob by its id.
    stop : bool
        Indicates whether the widget should ignore new light up and highlight requests.
    thread_list : list[QThread]
        List of worker threads responsible for lighting up knobs.
    highlight_timers : list[QTimer]
        Timers used to unhighlight knobs.
    """

    def __init__(
        self,
        knobs: list[ControllerElement],
        knob_binds: list[KnobBind],
        actions: list[CommandRule],
        connected_controller: Optional[ConnectedController],
        show_action_names_checkbox: QCheckBox,
    ):
        """Creates KnobBinds widget.

        Parameters
        ----------
        knobs : list[ControllerElement]
            List of all available knobs.
        knob_binds : list[KnobBind]
            List of current binds.
        actions : list[CommandRule]
            List of all actions available to bind.
        connected_controller : ConnectedController
            Object representing currently connected MIDI controller.
        show_action_names_checkbox : QCheckBox
            Checkbox that toggles between action names and ids.
        """
        super().__init__()

        self.connected_controller = connected_controller

        self.actions_ = actions
        self.knob_combos = {}
        self.binds_dict = {b.knob_id: b for b in knob_binds}
        self.stop = False

        # Description row.
        description_layout = QHBoxLayout()
        description_layout.addWidget(QLabel("Knob:"), 2)
        description_layout.addWidget(QLabel("Action when increased:"), 5)
        description_layout.addWidget(QLabel("Action when decreased:"), 5)

        # All knobs available to bind.
        knob_list = QWidget()
        self.knob_layout = QVBoxLayout()
        for elem in knobs:
            self.knob_layout.addLayout(self._create_knob_layout(elem.id, elem.name))
        self.knob_layout.addStretch()
        knob_list.setLayout(self.knob_layout)

        scroll = QScrollArea()
        scroll.setWidgetResizable(True)
        scroll.setWidget(knob_list)

        # Layout.
        layout = QVBoxLayout()
        layout.addWidget(show_action_names_checkbox)
        layout.addLayout(description_layout)
        layout.addWidget(scroll)
        layout.addStretch()

        self.setLayout(layout)

        # Threads.
        self.thread_list = []

        # Highlighting.
        self.highlight_timers = {}
        for knob in knobs:
            timer = QTimer()
            timer.setSingleShot(True)
            timer.timeout.connect(
                lambda knob_id=knob.id: self.stop_highlighting_knob(knob_id)
            )
            self.highlight_timers[knob.id] = timer

    def _light_up_knob(self, knob_id: int) -> None:
        """Creates a QThread responsible for lighting up a knob."""
        if self.stop:
            return
        if self.connected_controller is None:
            raise Exception("No controller connected.")

        def light_up_func():
            self.connected_controller.flash_knob(knob_id)

        thread = LightUpQThread(light_up_func)

        self.thread_list.append(thread)
        thread.start()

    def _create_knob_layout(self, knob_id: int, knob_name: str) -> QHBoxLayout:
        """Creates layout for a knob.

        The layout consists of knob name and increase/decrease action selector.
        An entry is added to the `self.knob_combos`.
        """
        # Check if there are any actions bound to the knob.
        if (bind := self.binds_dict.get(knob_id)) is not None:
            action_increase = bind.action_id_increase
            action_decrease = bind.action_id_decrease
        else:
            action_increase = None
            action_decrease = None

        # ActionsQComboBox for action selection.
        increase_action_combo = ActionsQComboBox(self.actions_, action_increase, self)
        decrease_action_combo = ActionsQComboBox(self.actions_, action_decrease, self)
        self.knob_combos[knob_id] = (increase_action_combo, decrease_action_combo)

        # Button for lighting up the controller element
        controller_disconnected = self.connected_controller is None
        light_up_knob = QPushButton("Light up")
        light_up_knob.setToolTip(f"Lights up the '{knob_name}'")
        light_up_knob.setCursor(Qt.PointingHandCursor)
        light_up_knob.clicked.connect(lambda: self._light_up_knob(knob_id))

        elems_and_sizes = [
            (QLabel(knob_name), 1),
            (light_up_knob, 1),
            (QWidget(), 3),
            (increase_action_combo, 5),
            (decrease_action_combo, 5),
        ]

        if controller_disconnected:
            del elems_and_sizes[1]

        layout = QHBoxLayout()
        for elem, size in elems_and_sizes:
            layout.addWidget(elem, size)

        return layout

    def get_binds(self) -> list[KnobBind]:
        """Returns a list of all binds currently set in this widget."""
        result = []
        for (
            knob_id,
            (increase_action_combo, decrease_action_combo),
        ) in self.knob_combos.items():
            increase_action = increase_action_combo.get_selected_action_id()
            decrease_action = decrease_action_combo.get_selected_action_id()
            if increase_action is not None or decrease_action is not None:
                result.append(
                    KnobBind(
                        knob_id=knob_id,
                        action_id_increase=increase_action,
                        action_id_decrease=decrease_action,
                    )
                )
        return result

    @ensure_main_thread(
        await_return=True
    )  # QTimer can only be used in the main thread.
    def highlight_knob(self, knob_id: int) -> None:
        """Highlights combos associated with `knob_id`.

        Starts a timer that unhighlights the combos after `HIGHLIGHT_DURATION_MS`.
        """
        if self.stop:
            return

        combos = self.knob_combos[knob_id]
        combos[0].setStyleSheet(HIGHLIGHT_STYLE_SHEET)
        combos[1].setStyleSheet(HIGHLIGHT_STYLE_SHEET)

        self.highlight_timers[knob_id].start(HIGHLIGHT_DURATION_MS)

    def stop_highlighting_knob(self, knob_id: int) -> None:
        """Unhighlights combos associated with `knob_id`."""
        combos = self.knob_combos[knob_id]
        combos[0].setStyleSheet("")
        combos[1].setStyleSheet("")


class BindsEditor(QDialog):
    """Widget that allows to change actions bound to each knob/button and
    save them (or exit without saving).

    Attributes
    ----------
    save_binds : Callable[[list[KnobBind], list[ButtonBind]], None]
        Function called after "Save and exit" button is clicked.
    knobs_radio : QRadioButton
        Button that allows to switch binds view to knobs.
    buttons_radio : QRadioButton
        Button that allows to switch binds view to buttons.
    tab_widget : QTabWidget
        Tab widget for switching between knobs and buttons configurations.
    knobs_widget : KnobBinds
        Widget with binds editor for knobs.
    buttons_widget : ButtonBinds
        Widget with binds editor for buttons.
    show_action_names_checkbox_button : QCheckBox
        Checkbox that toggles between action names and ids for buttons.
    show_action_names_checkbox_knob : QCheckBox
        Checkbox that toggles between action names and ids for knobs.
    """

    def __init__(
        self,
        controller: Controller,
        binds: Binds,
        actions: list[CommandRule],
        save_binds: Callable[[Binds], None],
        connected_controller: Optional[ConnectedController],
    ):
        """Creates BindsEditor widget.

        Parameters
        ---------
        controller : Controller
            Controller for which the binds are created.
        binds : Binds
            Current binds that the widget will be initialized with.
        actions : list[CommandRule]
            List of all actions available to bind.
        save_binds : Callable[[Binds], None]
            Function called after "Save and exit" button is clicked.
        """
        super().__init__()

        self.setWindowTitle("Edit Binds")
        self.binds = binds.copy(deep=True)
        self.save_binds = save_binds

        self.name_edit = QLineEdit(binds.name)
        name_layout = QHBoxLayout()
        name_layout.addWidget(QLabel("Name:"))
        name_layout.addWidget(self.name_edit)

        self.show_action_names_checkbox_button = QCheckBox("Show action names")
        self.show_action_names_checkbox_button.setChecked(True)
        self.show_action_names_checkbox_button.stateChanged.connect(
            self._toggle_names_mode
        )

        self.show_action_names_checkbox_knob = QCheckBox("Show action names")
        self.show_action_names_checkbox_knob.setChecked(True)
        self.show_action_names_checkbox_knob.stateChanged.connect(
            self._toggle_names_mode
        )

        # Save/exit buttons.
        save_and_exit_button = QPushButton("Save")
        save_and_exit_button.clicked.connect(self._save_and_exit)
        exit_button = QPushButton("Cancel")
        exit_button.clicked.connect(self._exit)
        save_and_exit_button_width = save_and_exit_button.sizeHint().width()
        exit_button_width = exit_button.sizeHint().width()
        button_width = max(save_and_exit_button_width, exit_button_width)

        save_and_exit_button.setFixedWidth(button_width)
        exit_button.setFixedWidth(button_width)

        buttons_layout = QHBoxLayout()
        spacer = QSpacerItem(40, 20, QSizePolicy.Expanding, QSizePolicy.Minimum)
        buttons_layout.addItem(spacer)
        buttons_layout.addWidget(exit_button)
        buttons_layout.addWidget(save_and_exit_button)

        self.tab_widget = QTabWidget()

        self.knobs_widget = KnobBinds(
            controller.knobs,
            binds.knob_binds,
            actions,
            connected_controller,
            self.show_action_names_checkbox_knob,
        )
        self.buttons_widget = ButtonBinds(
            controller.buttons,
            binds.button_binds,
            actions,
            connected_controller,
            self.show_action_names_checkbox_button,
        )
        self.tab_widget.addTab(self.knobs_widget, "Knobs")
        self.tab_widget.addTab(self.buttons_widget, "Buttons")
        self.tab_widget.setDocumentMode(True)
        self.tab_widget.tabBar().setExpanding(True)
        self.tab_widget.currentChanged.connect(self.update_action_names_checkboxes)

        # Layout.
        layout = QVBoxLayout()
        layout.addLayout(name_layout)
        layout.addWidget(self.tab_widget)

        if connected_controller is None:
            layout.addWidget(
                QLabel(
                    "Tip: Start handling a controller to allow lighting up "
                    "buttons and knobs on a controller and highlighting them here."
                )
            )
        else:
            layout.addWidget(
                QLabel(
                    "Tip: You can interact with buttons and knobs on the MIDI "
                    "controller to highlight them here."
                )
            )

        layout.addLayout(buttons_layout)
        self.setLayout(layout)
        self.setStyleSheet(get_current_stylesheet())
        self.setMinimumSize(830, 650)

    def _toggle_names_mode(self):
        """Toggles actions names mode: titles or ids."""
<<<<<<< HEAD
        if self.tab_widget.currentIndex() == 1:
            for _, combo in self.buttons_widget.button_combos:
                combo.toggle_names_mode()
        else:
            for _, combo1, combo2 in self.knobs_widget.knob_combos:
                combo1.toggle_names_mode()
                combo2.toggle_names_mode()
=======
        for combo in self.buttons_widget.button_combos.values():
            combo.toggle_names_mode()
        for combo1, combo2 in self.knobs_widget.knob_combos.values():
            combo1.toggle_names_mode()
            combo2.toggle_names_mode()
>>>>>>> da2dfa92

    def _save_and_exit(self):
        """Saves the binds and closes the widget."""
        self.binds.knob_binds = self.knobs_widget.get_binds()
        self.binds.button_binds = self.buttons_widget.get_binds()
        self.binds.name = self.name_edit.text()

        try:
            self.save_binds(self.binds)
        finally:
            self._exit()

    def _wait_for_worker_threads(self):
        """Waits for the threads responsible for lighting up the controller elements."""
        for thread in self.buttons_widget.thread_list:
            thread.wait()
        for thread in self.knobs_widget.thread_list:
            thread.wait()

<<<<<<< HEAD
    def update_action_names_checkboxes(self):
        """Updates the checkboxes to be in sync."""
        if self.tab_widget.currentIndex() == 0:
            self.show_action_names_checkbox_knob.setChecked(
                self.show_action_names_checkbox_button.isChecked()
            )
        else:
            self.show_action_names_checkbox_button.setChecked(
                self.show_action_names_checkbox_knob.isChecked()
            )
=======
    def _cancel_timers(self):
        """Cancels timers responsible for unhighlighting elements."""
        for timer in self.buttons_widget.highlight_timers.values():
            timer.stop()
        for timer in self.knobs_widget.highlight_timers.values():
            timer.stop()
>>>>>>> da2dfa92

    def _exit(self):
        """Closes the widget."""
        self.buttons_widget.stop = True
        self.knobs_widget.stop = True
        self._wait_for_worker_threads()
        self._cancel_timers()
        self.close()<|MERGE_RESOLUTION|>--- conflicted
+++ resolved
@@ -553,21 +553,13 @@
 
     def _toggle_names_mode(self):
         """Toggles actions names mode: titles or ids."""
-<<<<<<< HEAD
         if self.tab_widget.currentIndex() == 1:
-            for _, combo in self.buttons_widget.button_combos:
+            for combo in self.buttons_widget.button_combos.values():
                 combo.toggle_names_mode()
         else:
-            for _, combo1, combo2 in self.knobs_widget.knob_combos:
+            for combo1, combo2 in self.knobs_widget.knob_combos.values():
                 combo1.toggle_names_mode()
                 combo2.toggle_names_mode()
-=======
-        for combo in self.buttons_widget.button_combos.values():
-            combo.toggle_names_mode()
-        for combo1, combo2 in self.knobs_widget.knob_combos.values():
-            combo1.toggle_names_mode()
-            combo2.toggle_names_mode()
->>>>>>> da2dfa92
 
     def _save_and_exit(self):
         """Saves the binds and closes the widget."""
@@ -587,7 +579,6 @@
         for thread in self.knobs_widget.thread_list:
             thread.wait()
 
-<<<<<<< HEAD
     def update_action_names_checkboxes(self):
         """Updates the checkboxes to be in sync."""
         if self.tab_widget.currentIndex() == 0:
@@ -598,14 +589,13 @@
             self.show_action_names_checkbox_button.setChecked(
                 self.show_action_names_checkbox_knob.isChecked()
             )
-=======
+
     def _cancel_timers(self):
         """Cancels timers responsible for unhighlighting elements."""
         for timer in self.buttons_widget.highlight_timers.values():
             timer.stop()
         for timer in self.knobs_widget.highlight_timers.values():
             timer.stop()
->>>>>>> da2dfa92
 
     def _exit(self):
         """Closes the widget."""
