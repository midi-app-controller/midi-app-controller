--- conflicted
+++ resolved
@@ -2,12 +2,8 @@
 from typing import Callable, Optional
 
 from napari.qt import get_current_stylesheet
-<<<<<<< HEAD
+from qtpy.QtCore import Qt, QThread
 from app_model.types import CommandRule
-=======
-from qtpy.QtCore import Qt, QThread
-from app_model.types import Action
->>>>>>> 3991646b
 from qtpy.QtWidgets import (
     QWidget,
     QVBoxLayout,
@@ -50,11 +46,7 @@
 
     Attributes
     ----------
-<<<<<<< HEAD
-    actions_ : List[CommandRule]
-=======
-    actions : list[Action]
->>>>>>> 3991646b
+    actions_ : list[CommandRule]
         List of all actions available to bind and an empty string (used when
         no action is bound).
     button_combos : Tuple[int, ActionsQComboBox]
@@ -67,16 +59,10 @@
 
     def __init__(
         self,
-<<<<<<< HEAD
-        buttons: List[ControllerElement],
-        button_binds: List[ButtonBind],
-        actions: List[CommandRule],
-=======
         buttons: list[ControllerElement],
         button_binds: list[ButtonBind],
-        actions: list[Action],
+        actions: list[CommandRule],
         connected_controller: Optional[ConnectedController],
->>>>>>> 3991646b
     ):
         """Creates ButtonBinds widget.
 
@@ -86,24 +72,16 @@
             List of all available buttons.
         button_binds : list[ButtonBind]
             List of current binds.
-<<<<<<< HEAD
-        actions : List[CommandRule]
-=======
-        actions : list[Action]
->>>>>>> 3991646b
+        actions : list[CommandRule]
             List of all actions available to bind.
         connected_controller : ConnectedController
             Object representing currently connected MIDI controller.
         """
         super().__init__()
 
-<<<<<<< HEAD
+        self.connected_controller = connected_controller
+
         self.actions_ = actions
-=======
-        self.connected_controller = connected_controller
-
-        self.actions = actions
->>>>>>> 3991646b
         self.button_combos = []
         self.binds_dict = {b.button_id: b for b in button_binds}
 
@@ -204,11 +182,7 @@
 
     Attributes
     ----------
-<<<<<<< HEAD
-    actions_ : List[CommandRule]
-=======
-    actions : list[Action]
->>>>>>> 3991646b
+    actions_ : list[CommandRule]
         List of all actions available to bind and an empty string (used when
         no action is bound).
     knob_combos : Tuple[int, ActionsQComboBox, ActionsQComboBox]
@@ -224,12 +198,8 @@
         self,
         knobs: list[ControllerElement],
         knob_binds: list[KnobBind],
-<<<<<<< HEAD
         actions: list[CommandRule],
-=======
-        actions: list[Action],
         connected_controller: Optional[ConnectedController],
->>>>>>> 3991646b
     ):
         """Creates KnobBinds widget.
 
@@ -239,24 +209,16 @@
             List of all available knobs.
         knob_binds : list[KnobBind]
             List of current binds.
-<<<<<<< HEAD
-        actions : List[CommandRule]
-=======
-        actions : list[str]
->>>>>>> 3991646b
+        actions : list[CommandRule]
             List of all actions available to bind.
         connected_controller : ConnectedController
             Object representing currently connected MIDI controller.
         """
         super().__init__()
 
-<<<<<<< HEAD
+        self.connected_controller = connected_controller
+
         self.actions_ = actions
-=======
-        self.connected_controller = connected_controller
-
-        self.actions = actions
->>>>>>> 3991646b
         self.knob_combos = []
         self.binds_dict = {b.knob_id: b for b in knob_binds}
 
@@ -383,14 +345,9 @@
         self,
         controller: Controller,
         binds: Binds,
-<<<<<<< HEAD
-        actions: List[CommandRule],
-        save_binds: Callable[[List[KnobBind], List[ButtonBind]], None],
-=======
-        actions: list[Action],
+        actions: list[CommandRule],
         save_binds: Callable[[Binds], None],
         connected_controller: Optional[ConnectedController],
->>>>>>> 3991646b
     ):
         """Creates BindsEditor widget.
 
@@ -400,11 +357,7 @@
             Controller for which the binds are created.
         binds : Binds
             Current binds that the widget will be initialized with.
-<<<<<<< HEAD
-        actions : List[CommandRule]
-=======
-        actions : list[Action]
->>>>>>> 3991646b
+        actions : list[CommandRule]
             List of all actions available to bind.
         save_binds : Callable[[Binds], None]
             Function called after "Save and exit" button is clicked.
