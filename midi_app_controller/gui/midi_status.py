import datetime
import re
import sys
from typing import Optional

# TODO: This will be made public in some future napari version
from napari._app_model import get_app
from qtpy.QtWidgets import (
    QApplication,
    QWidget,
    QVBoxLayout,
    QPushButton,
    QLabel,
    QHBoxLayout,
    QMessageBox,
)

from midi_app_controller.models.binds import Binds
from midi_app_controller.models.controller import Controller
from midi_app_controller.gui.binds_editor import BindsEditor
from midi_app_controller.gui.utils import (
    DynamicQComboBox,
    is_subpath,
    reveal_in_explorer,
)
from midi_app_controller.state.state_manager import SelectedItem, StateManager
from midi_app_controller.config import Config
from midi_app_controller.actions.napari_actions import register_custom_napari_actions


register_custom_napari_actions(get_app())

state = StateManager(get_app())
state.load_state()


class MidiStatus(QWidget):
    """Widget that allows to select currently used controller, binds, MIDI ports,
    to edit binds and to start/stop handling MIDI messages.

    Attributes
    ----------
    current_binds : DynamicQComboBox
        Button that allows to select binds using its menu. Its text
        is set to currently selected binds.
    current_controller : DynamicQComboBox
        Button that allows to select controller using its menu. Its text
        is set to currently selected controller.
    current_midi_in : DynamicQComboBox
        Button that allows to select MIDI input port using its menu. Its
        text is set to currently selected port.
    current_midi_in : DynamicQComboBox
        Button that allows to select MIDI output port using its menu. Its
        text is set to currently selected port.
    status : QLabel
        Either "Running" or "Not running". Describes the status of MIDI
        messages handling.
    start_handling_button : QPushButton
        Starts handling MIDI messages using currently selected items.
    stop_handling_button : QPushButton
        Stops handling MIDI messages.
    """

    def __init__(self):
        super().__init__()

        # Controller selection.
        def select_controller(controller: Optional[SelectedItem]) -> None:
            controller_path = None if controller is None else controller.path
            state.select_controller(controller_path)
            state.select_binds(
                state.recent_binds_for_controller.get(controller_path, None)
            )
            self.refresh()

        selected_controller = state.selected_controller
        self.current_controller = DynamicQComboBox(
            selected_controller,
            state.get_available_controllers,
            select_controller,
            get_item_label=lambda x: x.name,
        )

        self.show_controllers_file_button = QPushButton("Reveal in explorer")
        self.show_controllers_file_button.clicked.connect(
            lambda: reveal_in_explorer(state.selected_controller.path)
        )

        def select_binds(binds: Optional[SelectedItem]) -> None:
            state.select_binds(None if binds is None else binds.path)
            self.refresh()

        # Binds selection.
        selected_binds = state.selected_binds
        self.current_binds = DynamicQComboBox(
            selected_binds,
            get_items=state.get_available_binds,
            select_item=select_binds,
            get_item_label=lambda x: x.name,
        )

        self.show_binds_file_button = QPushButton("Reveal in explorer")
        self.show_binds_file_button.clicked.connect(
            lambda: reveal_in_explorer(state.selected_binds.path)
        )

        # Edit, start and stop buttons.
        self.edit_binds_button = QPushButton("Edit binds")
        self.edit_binds_button.clicked.connect(self._edit_binds)

        self.copy_binds_button = QPushButton("Copy config file")
        self.copy_binds_button.clicked.connect(self._copy_binds)

        self.delete_binds_button = QPushButton("Delete config file")
        self.delete_binds_button.clicked.connect(self._delete_binds)

        # MIDI input and output selection.
        self.current_midi_in = DynamicQComboBox(
            state.selected_midi_in,
            state.get_available_midi_in,
            state.select_midi_in,
        )

        self.current_midi_out = DynamicQComboBox(
            state.selected_midi_out,
            state.get_available_midi_out,
            state.select_midi_out,
        )

        # Status.
        self.status = QLabel(None)
        status_layout = QHBoxLayout()
        status_layout.addWidget(QLabel("Status"))
        status_layout.addWidget(self.status)

        # Edit, start and stop buttons.
        self.edit_binds_button = QPushButton("Edit binds")
        self.edit_binds_button.clicked.connect(self._edit_binds)

        self.start_handling_button = QPushButton("Start handling")
        self.start_handling_button.clicked.connect(
            lambda: (state.save_state(), state.start_handling())
        )
        self.start_handling_button.clicked.connect(self.refresh)

        self.stop_handling_button = QPushButton("Stop handling")
        self.stop_handling_button.clicked.connect(state.stop_handling)
        self.stop_handling_button.clicked.connect(self.refresh)

        # Layout.
        layout = QVBoxLayout()
        layout.addLayout(
            self._horizontal_layout("Controller:", self.current_controller)
        )
        layout.addWidget(self.show_controllers_file_button)
        layout.addLayout(self._horizontal_layout("Binds:", self.current_binds))
        layout.addWidget(self.show_binds_file_button)
        layout.addWidget(self.copy_binds_button)
        layout.addWidget(self.delete_binds_button)
        layout.addWidget(self.edit_binds_button)
        layout.addLayout(self._horizontal_layout("MIDI input:", self.current_midi_in))
        layout.addLayout(self._horizontal_layout("MIDI output:", self.current_midi_out))
        layout.addLayout(status_layout)
        layout.addWidget(self.start_handling_button)
        layout.addWidget(self.stop_handling_button)
        layout.addStretch()

        self.setLayout(layout)

        self.refresh()

    def refresh(self):
        """Updates all widgets to ensure they match the data stored inside the StateManager."""

        self.current_controller.refresh_items()
        self.current_controller.set_current(state.selected_controller)
        self.show_controllers_file_button.setEnabled(
            state.selected_controller is not None
        )

        self.current_binds.refresh_items()
        self.current_binds.set_current(state.selected_binds)
        self.show_binds_file_button.setEnabled(state.selected_binds is not None)
        self.edit_binds_button.setEnabled(state.selected_binds is not None)
        self.delete_binds_button.setEnabled(state.selected_binds is not None)
        self.copy_binds_button.setEnabled(state.selected_binds is not None)

        self.status.setText("Running" if state.is_running() else "Not running")
        self.start_handling_button.setText(
            "Start handling" if not state.is_running() else "Restart handling"
        )
        self.stop_handling_button.setEnabled(state.is_running())

    def _horizontal_layout(self, label: str, widget: QWidget) -> QHBoxLayout:
        """Creates horizontal layout consisting of the `label` on the left half\
        and the `widget` on the right half."""
        layout = QVBoxLayout()
        layout.addWidget(QLabel(label))
        layout.addWidget(widget)
        return layout

    @staticmethod
    def _get_copy_name(current_name: str) -> str:
        """Finds a good name for a copy of a file.

        Currently adds "({timestamp} copy)" to the end of the name, or replaces
        the timestamp with current time if already present.
        """
        if m := re.fullmatch(r"(.*) \([0-9. -]* copy\)", current_name):
            current_name = m.group(1)
        timestamp = (
            datetime.datetime.now().isoformat().replace(":", "-").replace("T", " ")
        )
        return f"{current_name} ({timestamp} copy)"

    def _copy_binds(self) -> None:
        """Copies the currently selected binds to a new file, and selects that file."""
        assert state.selected_binds is not None, "No binds selected"

        binds = Binds.load_from(state.selected_binds.path)
        binds.name = self._get_copy_name(binds.name)
        new_file = binds.save_copy_to(
            state.selected_binds.path.with_stem(binds.name), Config.BINDS_USER_DIR
        )
        state.select_binds(new_file)
        self.refresh()

    def _delete_binds(self) -> None:
        """Deletes the file with currently selected binds setup."""
        assert state.selected_binds is not None, "No binds selected"
        if not is_subpath(Config.BINDS_USER_DIR, state.selected_binds.path):
            raise PermissionError("This config file is read-only")

        if (
            QMessageBox.question(
                self,
                "Confirm deletion",
                f"Are you sure you want to delete this config file?\n{state.selected_binds.path}",
                buttons=QMessageBox.Yes | QMessageBox.No,
                defaultButton=QMessageBox.No,
            )
            != QMessageBox.Yes
        ):
            return

        state.selected_binds.path.unlink()
        state.select_binds(None)
        self.refresh()

    def _edit_binds(self):
        """Opens dialog that will allow to edit currently selected binds."""
        # Get selected controller and binds.
        selected_controller = state.selected_controller
        selected_binds = state.selected_binds

        if selected_controller is None:
            raise Exception("No controller selected.")
        if selected_binds is None:
            raise Exception("No binds selected.")

        # Load the configuration files from disk.
        controller = Controller.load_from(selected_controller.path)
        binds = Binds.load_from(selected_binds.path)

        def save(new_binds) -> None:
            """Saves updated binds in the original location or in a new file if the location was read-only."""

            if is_subpath(Config.BINDS_READONLY_DIR, selected_binds.path):
                if new_binds.name == binds.name:
                    new_binds.name = self._get_copy_name(new_binds.name)
                new_file = new_binds.save_copy_to(
                    selected_binds.path.with_stem(new_binds.name),
                    Config.BINDS_USER_DIR,
                )
                state.select_binds(new_file)
                self.refresh()
            else:
                new_binds.save_to(selected_binds.path)

<<<<<<< HEAD
        # Pause values synchronization (which conflicts with the "Light up"
        # feature) and handling MIDI messages.
        if state.connected_controller is not None:
            state.connected_controller.pause()

        # Show the dialog.
=======
>>>>>>> da2dfa92
        editor_dialog = BindsEditor(
            controller,
            binds,
            state.get_actions(),
            save,
            state.connected_controller,
        )

        # Pause values synchronization (which conflicts with the "Light up"
        # feature) and handling MIDI messages. Enables elements highlighting.
        if state.connected_controller is not None:
            state.connected_controller.pause(
                editor_dialog.buttons_widget.highlight_button,
                editor_dialog.knobs_widget.highlight_knob,
            )

        # Show the dialog
        editor_dialog.exec_()

        # Restore the controller to work.
        if state.connected_controller is not None:
            state.connected_controller.resume()


def main():
    app = QApplication(sys.argv)
    view = MidiStatus()
    view.show()
    sys.exit(app.exec_())


if __name__ == "__main__":
    main()<|MERGE_RESOLUTION|>--- conflicted
+++ resolved
@@ -277,15 +277,6 @@
             else:
                 new_binds.save_to(selected_binds.path)
 
-<<<<<<< HEAD
-        # Pause values synchronization (which conflicts with the "Light up"
-        # feature) and handling MIDI messages.
-        if state.connected_controller is not None:
-            state.connected_controller.pause()
-
-        # Show the dialog.
-=======
->>>>>>> da2dfa92
         editor_dialog = BindsEditor(
             controller,
             binds,
