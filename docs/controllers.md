# Controllers

## Schemas

<<<<<<< HEAD
Support for any model of a MIDI controller can be added by creating its schema, which is represented as a simple `YAML` file.

### All available fields

- `name`: The name of the controller. Cannot be empty. Must be unique among all schemas.
- `button_value_off`: The number sent by the controller when a button is in `off` state. Should be in the range `[0, 127]`.
- `button_value_on`: The number sent by the controller when a button is in `on` state. Should be in the range `[0, 127]`.
- `knob_value_min`: The minimum value sent by the controller when a knob is rotated. Should be in the range `[0, 127]`.
- `knob_value_max`: The maximum value sent by the controller when a knob is rotated. Should be in the range `[0, 127]`.
- `default_channel`: The channel on which all the messages to the controller will be sent. Keep in mind, that the actual number sent in
  the MIDI message is decreased by `1`, so it fits in a single hex digit. Should be in the range `[1, 16]`.
- `buttons`: List of available buttons on the controller. Each of them consists of:
  - `id`: The ID of the button that the controller sends with every event. Should be in the range `[0, 127]`.
  - `name`: A user-defined name for the button that helps to differentiate elements. Cannot be empty. No two elements can have the same name.
- `knobs`: List of available knobs on the controller.  Each of them consists of:
  - `id`: The ID of the knob that the controller sends with every event. Should be in the range `[0, 127]`.
  - `name`: A user-defined name for the knob that helps to differentiate elements. Cannot be empty. No two elements can have the same name.

### Example of a valid schema
=======
Support for any model of a MIDI controller can be added by creating its schema, which is represented as a simple [YAML](https://yaml.org) file.

The YAML file should contain all fields from the Controller class. See [example](#example-of-a-valid-schema).

Built-in schemas are available in [config_files/controllers](https://github.com/midi-app-controller/midi-app-controller/tree/main/config_files/controllers) on GitHub.

::: midi_app_controller.models.controller.Controller
    options:
      show_root_heading: true
      show_bases: false
      members: [""]

::: midi_app_controller.models.controller.ControllerElement
    options:
      show_root_heading: true
      show_bases: false
      members: [""]

## Example of a valid schema

>>>>>>> a9469e43
```yaml
name: "MyController"
button_value_off: 0
button_value_on: 127
knob_value_min: 0
knob_value_max: 127
default_channel: 1
buttons:
  - id: 1
    name: "Button 1"
  - id: 2
    name: "Button 2"
knobs:
  - id: 1
    name: "Knob 1"
```

## Finding ids of knobs and buttons

Install `python-rtmidi` using:

```sh
python -m pip install python-rtmidi
```

and then run the following script:

```python
import rtmidi

def get_type(command):
    if command in (0x80, 0x90):
        return "Button"
    elif command == 0xB0:
        return "Knob"
    else:
        return "Unknown"

def midi_input_callback(event, data):
    message, _ = event
    command = message[0] & 0xF0
    print(get_type(command), "id:", message[1])

def select_midi_port(available_ports):
    print("Available MIDI input ports:")
    for i, port_name in enumerate(available_ports):
        print(f"{i}. {port_name}")
    return int(input("Select number of MIDI input port: "))

def main():
    midi_in = rtmidi.MidiIn()
    port_index = select_midi_port(midi_in.get_ports())
    midi_in.open_port(port_index)
    print("Listening...")
    print("Interact with elements of the MIDI controller to show their ids here.")
    midi_in.set_callback(midi_input_callback)
    input("Press Enter to quit.\n")
    midi_in.close_port()

if __name__ == "__main__":
    main()
```<|MERGE_RESOLUTION|>--- conflicted
+++ resolved
@@ -2,27 +2,6 @@
 
 ## Schemas
 
-<<<<<<< HEAD
-Support for any model of a MIDI controller can be added by creating its schema, which is represented as a simple `YAML` file.
-
-### All available fields
-
-- `name`: The name of the controller. Cannot be empty. Must be unique among all schemas.
-- `button_value_off`: The number sent by the controller when a button is in `off` state. Should be in the range `[0, 127]`.
-- `button_value_on`: The number sent by the controller when a button is in `on` state. Should be in the range `[0, 127]`.
-- `knob_value_min`: The minimum value sent by the controller when a knob is rotated. Should be in the range `[0, 127]`.
-- `knob_value_max`: The maximum value sent by the controller when a knob is rotated. Should be in the range `[0, 127]`.
-- `default_channel`: The channel on which all the messages to the controller will be sent. Keep in mind, that the actual number sent in
-  the MIDI message is decreased by `1`, so it fits in a single hex digit. Should be in the range `[1, 16]`.
-- `buttons`: List of available buttons on the controller. Each of them consists of:
-  - `id`: The ID of the button that the controller sends with every event. Should be in the range `[0, 127]`.
-  - `name`: A user-defined name for the button that helps to differentiate elements. Cannot be empty. No two elements can have the same name.
-- `knobs`: List of available knobs on the controller.  Each of them consists of:
-  - `id`: The ID of the knob that the controller sends with every event. Should be in the range `[0, 127]`.
-  - `name`: A user-defined name for the knob that helps to differentiate elements. Cannot be empty. No two elements can have the same name.
-
-### Example of a valid schema
-=======
 Support for any model of a MIDI controller can be added by creating its schema, which is represented as a simple [YAML](https://yaml.org) file.
 
 The YAML file should contain all fields from the Controller class. See [example](#example-of-a-valid-schema).
@@ -43,7 +22,6 @@
 
 ## Example of a valid schema
 
->>>>>>> a9469e43
 ```yaml
 name: "MyController"
 button_value_off: 0
